﻿<?xml version="1.0" encoding="utf-8"?>
<Project ToolsVersion="14.0" DefaultTargets="Build" xmlns="http://schemas.microsoft.com/developer/msbuild/2003">
  <Import Project="$(MSBuildExtensionsPath)\$(MSBuildToolsVersion)\Microsoft.Common.props" Condition="Exists('$(MSBuildExtensionsPath)\$(MSBuildToolsVersion)\Microsoft.Common.props')" />
  <PropertyGroup>
    <Configuration Condition=" '$(Configuration)' == '' ">Debug</Configuration>
    <Platform Condition=" '$(Platform)' == '' ">AnyCPU</Platform>
    <ProjectGuid>{3DF88A7A-55F2-4864-95A7-902CC26B4010}</ProjectGuid>
    <OutputType>Library</OutputType>
    <AppDesignerFolder>Properties</AppDesignerFolder>
    <RootNamespace>ProductiveRage.Immutable</RootNamespace>
    <AssemblyName>ProductiveRage.Immutable</AssemblyName>
    <TargetFrameworkVersion>v4.0</TargetFrameworkVersion>
    <FileAlignment>512</FileAlignment>
    <NuGetPackageImportStamp>
    </NuGetPackageImportStamp>
    <TargetFrameworkProfile />
  </PropertyGroup>
  <PropertyGroup Condition=" '$(Configuration)|$(Platform)' == 'Debug|AnyCPU' ">
    <DebugSymbols>true</DebugSymbols>
    <DebugType>full</DebugType>
    <Optimize>false</Optimize>
    <OutputPath>bin\Debug\</OutputPath>
    <DefineConstants>DEBUG;TRACE</DefineConstants>
    <ErrorReport>prompt</ErrorReport>
    <WarningLevel>4</WarningLevel>
    <NoStdLib>true</NoStdLib>
  </PropertyGroup>
  <PropertyGroup Condition=" '$(Configuration)|$(Platform)' == 'Release|AnyCPU' ">
    <DebugType>pdbonly</DebugType>
    <Optimize>true</Optimize>
    <OutputPath>bin\Release\</OutputPath>
    <DefineConstants>TRACE</DefineConstants>
    <ErrorReport>prompt</ErrorReport>
    <WarningLevel>4</WarningLevel>
    <DocumentationFile>bin\Release\ProductiveRage.Immutable.xml</DocumentationFile>
<<<<<<< HEAD
=======
    <NoStdLib>true</NoStdLib>
>>>>>>> e575760b
    <NoWarn>CS1591</NoWarn>
  </PropertyGroup>
  <ItemGroup>
    <Compile Include="..\SharedAssemblyInfo.cs">
      <Link>Properties\SharedAssemblyInfo.cs</Link>
    </Compile>
    <Compile Include="ImmutabilityHelpers.cs" />
    <Compile Include="IAmImmutable.cs" />
    <Compile Include="PropertyIdentifier.cs" />
    <Compile Include="Set.cs" />
    <Compile Include="Optional.cs" />
    <Compile Include="Properties\AssemblyInfo.cs" />
  </ItemGroup>
  <ItemGroup>
    <Reference Include="Bridge, Version=1.14.0.0, Culture=neutral, processorArchitecture=MSIL">
      <HintPath>..\packages\Bridge.Core.1.14.0\lib\net40\Bridge.dll</HintPath>
      <Private>True</Private>
    </Reference>
  </ItemGroup>
  <ItemGroup>
    <None Include="packages.config" />
  </ItemGroup>
  <Import Project="$(MSBuildToolsPath)\Microsoft.CSharp.targets" />
  <Import Project="..\packages\Bridge.Min.1.14.0\build\Bridge.Min.targets" Condition="Exists('..\packages\Bridge.Min.1.14.0\build\Bridge.Min.targets')" />
  <Target Name="EnsureNuGetPackageBuildImports" BeforeTargets="PrepareForBuild">
    <PropertyGroup>
      <ErrorText>This project references NuGet package(s) that are missing on this computer. Use NuGet Package Restore to download them.  For more information, see http://go.microsoft.com/fwlink/?LinkID=322105. The missing file is {0}.</ErrorText>
    </PropertyGroup>
    <Error Condition="!Exists('..\packages\Bridge.Min.1.14.0\build\Bridge.Min.targets')" Text="$([System.String]::Format('$(ErrorText)', '..\packages\Bridge.Min.1.14.0\build\Bridge.Min.targets'))" />
  </Target>
  <!-- To modify your build process, add your task inside one of the targets below and uncomment it. 
       Other similar extension points exist, see Microsoft.Common.targets.
  <Target Name="BeforeBuild">
  </Target>
  <Target Name="AfterBuild">
  </Target>
  -->
</Project><|MERGE_RESOLUTION|>--- conflicted
+++ resolved
@@ -33,10 +33,7 @@
     <ErrorReport>prompt</ErrorReport>
     <WarningLevel>4</WarningLevel>
     <DocumentationFile>bin\Release\ProductiveRage.Immutable.xml</DocumentationFile>
-<<<<<<< HEAD
-=======
     <NoStdLib>true</NoStdLib>
->>>>>>> e575760b
     <NoWarn>CS1591</NoWarn>
   </PropertyGroup>
   <ItemGroup>
